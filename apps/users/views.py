"""Views for the users app."""
from __future__ import annotations

from django.db.models import Q
from django.utils import timezone
from rest_framework import generics, mixins, status, viewsets
from rest_framework.permissions import AllowAny, BasePermission, IsAuthenticated
from rest_framework.response import Response
from rest_framework.views import APIView
from rest_framework.decorators import action


from .models import BookingRequest, Dorm, DormImage, DormRoom, DormRoomImage, Profile, CarpoolRide, CarpoolBooking
from .serializers import (
    BookingRequestSerializer,
    DormImageSerializer,
    DormRoomImageSerializer,
    DormRoomSerializer,
    DormSerializer,
    LoginSerializer,
    MeSerializer,
    OwnerProfileCompletionSerializer,
    OwnerRegisterSerializer,
    RegisterSerializer,
    RoommateMatchSerializer,
    RoommateProfileSerializer,
    RoommateRequestSerializer,
    SeekerBookingRequestCreateSerializer,
    SeekerBookingRequestSerializer,
    SeekerDormSerializer,
    SeekerProfileCompletionSerializer,
    _build_user_payload,
<<<<<<< HEAD
    CarpoolRideSerializer,
    CarpoolBookingSerializer,
=======
    RoommateProfile,      
    RoommateMatch,        
    RoommateRequest, 
>>>>>>> 0240ea5e
)


class RegisterView(APIView):
    """Handle user registration requests."""

    permission_classes = [AllowAny]

    def post(self, request, *args, **kwargs):
        serializer = RegisterSerializer(
            data=request.data,
            context={
                "request": request,
                "ip": request.META.get("REMOTE_ADDR"),
                "user_agent": request.META.get("HTTP_USER_AGENT", ""),
            },
        )
        serializer.is_valid(raise_exception=True)
        result = serializer.save()
        return Response(result, status=status.HTTP_201_CREATED)


class OwnerRegisterView(APIView):
    """Handle dorm owner registration."""

    permission_classes = [AllowAny]

    def post(self, request, *args, **kwargs):
        serializer = OwnerRegisterSerializer(
            data=request.data,
            context={
                "request": request,
                "ip": request.META.get("REMOTE_ADDR"),
                "user_agent": request.META.get("HTTP_USER_AGENT", ""),
            },
        )
        serializer.is_valid(raise_exception=True)
        result = serializer.save()
        return Response(result, status=status.HTTP_201_CREATED)


class LoginView(APIView):
    """Handle authentication via email or phone."""

    permission_classes = [AllowAny]

    def post(self, request, *args, **kwargs):
        serializer = LoginSerializer(data=request.data)
        serializer.is_valid(raise_exception=True)
        return Response(serializer.validated_data, status=status.HTTP_200_OK)


class CompleteProfileView(APIView):
    """Handle profile completion for authenticated users."""
    
    permission_classes = [IsAuthenticated]
    
    def get_serializer_class(self):
        profile = getattr(self.request.user, 'profile', None)
        if not profile:
            return SeekerProfileCompletionSerializer
        
        if profile.role == Profile.Roles.SEEKER:
            return SeekerProfileCompletionSerializer
        elif profile.role == Profile.Roles.OWNER:
            return OwnerProfileCompletionSerializer
        
        return SeekerProfileCompletionSerializer
    
    def post(self, request, *args, **kwargs):
        serializer_class = self.get_serializer_class()
        serializer = serializer_class(
            data=request.data,
            context={'user': request.user, 'request': request}
        )
        serializer.is_valid(raise_exception=True)
        serializer.update_profile(request.user, serializer.validated_data)
        
        # Return updated user data
        return Response(
            _build_user_payload(request.user),
            status=status.HTTP_200_OK
        )


class MeView(generics.RetrieveAPIView):
    """Return the authenticated user's profile information."""

    permission_classes = [IsAuthenticated]
    serializer_class = MeSerializer

    def get_object(self):
        return self.request.user


class IsOwnerProfile(BasePermission):
    """Ensure the authenticated user is a dorm owner."""

    def has_permission(self, request, view) -> bool:
        user = request.user
        if not user or not user.is_authenticated:
            return False
        profile = getattr(user, "profile", None)
        return bool(profile and profile.role == Profile.Roles.OWNER)


class IsSeekerProfile(BasePermission):
    """Ensure the authenticated user is a seeker."""

    def has_permission(self, request, view) -> bool:
        user = request.user
        if not user or not user.is_authenticated:
            return False
        profile = getattr(user, "profile", None)
        return bool(profile and profile.role == Profile.Roles.SEEKER)


class OwnerDormViewSet(viewsets.ModelViewSet):
    """CRUD endpoints for dorm management by owners."""

    serializer_class = DormSerializer
    permission_classes = [IsAuthenticated, IsOwnerProfile]

    def get_queryset(self):
        profile = self.request.user.profile
        return (
            Dorm.objects.filter(property__owner=profile)
            .select_related("property")
            .prefetch_related("rooms", "images")
        )

    def get_serializer_context(self):
        context = super().get_serializer_context()
        context["request"] = self.request
        return context


class OwnerDormRoomViewSet(viewsets.ModelViewSet):
    """Manage dorm rooms for an owner's dorms."""

    serializer_class = DormRoomSerializer
    permission_classes = [IsAuthenticated, IsOwnerProfile]

    def get_queryset(self):
        profile = self.request.user.profile
        queryset = DormRoom.objects.filter(dorm__property__owner=profile).select_related("dorm")
        dorm_id = self.request.query_params.get("dorm")
        if dorm_id:
            queryset = queryset.filter(dorm_id=dorm_id)
        return queryset

    def get_serializer_context(self):
        context = super().get_serializer_context()
        context["request"] = self.request
        return context


class OwnerDormImageViewSet(viewsets.ModelViewSet):
    """Manage dorm gallery images."""

    serializer_class = DormImageSerializer
    permission_classes = [IsAuthenticated, IsOwnerProfile]

    def get_queryset(self):
        profile = self.request.user.profile
        queryset = DormImage.objects.filter(dorm__property__owner=profile).select_related("dorm")
        dorm_id = self.request.query_params.get("dorm")
        if dorm_id:
            queryset = queryset.filter(dorm_id=dorm_id)
        return queryset

    def get_serializer_context(self):
        context = super().get_serializer_context()
        context["request"] = self.request
        return context


class OwnerDormRoomImageViewSet(viewsets.ModelViewSet):
    """Manage room gallery images for an owner's dorm rooms."""

    serializer_class = DormRoomImageSerializer
    permission_classes = [IsAuthenticated, IsOwnerProfile]

    def get_queryset(self):
        profile = self.request.user.profile
        queryset = DormRoomImage.objects.filter(room__dorm__property__owner=profile).select_related(
            "room",
            "room__dorm",
        )
        room_id = self.request.query_params.get("room")
        if room_id:
            queryset = queryset.filter(room_id=room_id)
        return queryset

    def get_serializer_context(self):
        context = super().get_serializer_context()
        context["request"] = self.request
        return context


class OwnerBookingRequestViewSet(
    mixins.ListModelMixin,
    mixins.RetrieveModelMixin,
    mixins.UpdateModelMixin,
    mixins.CreateModelMixin,
    viewsets.GenericViewSet,
):
    """Allow owners to review and respond to booking requests."""

    serializer_class = BookingRequestSerializer
    permission_classes = [IsAuthenticated, IsOwnerProfile]

    def get_queryset(self):
        profile = self.request.user.profile
        queryset = (
            BookingRequest.objects.filter(room__dorm__property__owner=profile)
            .select_related("room", "room__dorm", "room__dorm__property")
        )
        status_filter = self.request.query_params.get("status")
        dorm_id = self.request.query_params.get("dorm")
        room_id = self.request.query_params.get("room")
        if status_filter:
            queryset = queryset.filter(status=status_filter)
        if dorm_id:
            queryset = queryset.filter(room__dorm_id=dorm_id)
        if room_id:
            queryset = queryset.filter(room_id=room_id)
        return queryset

    def get_serializer_context(self):
        context = super().get_serializer_context()
        context["request"] = self.request
        return context

    def perform_create(self, serializer):
        serializer.save()

    def perform_update(self, serializer):
        instance = serializer.save()
        if (
            instance.status != BookingRequest.Status.PENDING
            and not instance.responded_at
        ):
            instance.responded_at = timezone.now()
            instance.save(update_fields=["responded_at", "updated_at"])

from rest_framework.decorators import action

class CarpoolRideViewSet(viewsets.ModelViewSet):
    permission_classes = [IsAuthenticated]
    serializer_class = CarpoolRideSerializer

    def get_queryset(self):
        qs = CarpoolRide.objects.all().select_related("driver__user").order_by("date", "time")

        # Simple filters for search (optional, works with query params)
        origin = self.request.query_params.get("origin")
        destination = self.request.query_params.get("destination")

        if origin:
            qs = qs.filter(origin__icontains=origin)
        if destination:
            qs = qs.filter(destination__icontains=destination)

        return qs

    def perform_create(self, serializer):
        serializer.save(driver=self.request.user.profile)

    @action(detail=True, methods=["post"])
    def book(self, request, pk=None):
        ride = self.get_object()
        profile = request.user.profile

        # Check availability
        if ride.seats_available < 1:
            return Response({"detail": "No seats available"}, status=400)

        from .models import CarpoolBooking

        # Prevent double booking
        if CarpoolBooking.objects.filter(ride=ride, rider=profile).exists():
            return Response({"detail": "You already booked this ride."}, status=400)

        # Create booking record
        CarpoolBooking.objects.create(ride=ride, rider=profile)

        # Decrement seat
        ride.seats_available -= 1
        ride.save(update_fields=["seats_available"])

        return Response(
            {"detail": "Seat booked!", "ride": CarpoolRideSerializer(ride).data},
            status=200
        )

    @action(detail=True, methods=["post"])
    @action(detail=True, methods=["post"])
    def cancel(self, request, pk=None):
        ride = self.get_object()
        profile = request.user.profile

        from .models import CarpoolBooking

        try:
            booking = CarpoolBooking.objects.get(ride=ride, rider=profile)
        except CarpoolBooking.DoesNotExist:
            return Response({"detail": "You have not booked this ride."}, status=400)

        # Delete booking
        booking.delete()

        # Free seat
        ride.seats_available += 1
        ride.save(update_fields=["seats_available"])

        return Response(
            {"detail": "Booking cancelled.", "ride": CarpoolRideSerializer(ride).data},
            status=200
        )

class CarpoolBookingViewSet(viewsets.ReadOnlyModelViewSet):
    permission_classes = [IsAuthenticated]
    serializer_class = CarpoolBookingSerializer

    def get_queryset(self):
        return CarpoolBooking.objects.filter(
            user=self.request.user.profile
        ).select_related("ride", "user")


class SeekerDormViewSet(mixins.ListModelMixin, mixins.RetrieveModelMixin, viewsets.GenericViewSet):
    """Allow seekers to browse published dorms."""

    serializer_class = SeekerDormSerializer
    permission_classes = [IsAuthenticated, IsSeekerProfile]

    def get_queryset(self):
        queryset = (
            Dorm.objects.all()
            .select_related("property", "property__owner")
            .prefetch_related("rooms", "rooms__images", "images")
        )

        is_active = self.request.query_params.get("is_active")
        if is_active is not None:
            value = is_active.lower()
            if value in {"true", "1"}:
                queryset = queryset.filter(is_active=True)
            elif value in {"false", "0"}:
                queryset = queryset.filter(is_active=False)
        else:
            queryset = queryset.filter(is_active=True)

        property_id = self.request.query_params.get("property")
        if property_id:
            queryset = queryset.filter(property_id=property_id)

        return queryset.order_by("name")

    def get_serializer_context(self):
        context = super().get_serializer_context()
        context["request"] = self.request
        return context


class SeekerBookingRequestViewSet(
    mixins.ListModelMixin,
    mixins.RetrieveModelMixin,
    mixins.CreateModelMixin,
    viewsets.GenericViewSet,
):
    """Allow seekers to create and track booking requests."""

    permission_classes = [IsAuthenticated, IsSeekerProfile]

    def get_queryset(self):
        user = self.request.user
        filters = Q(seeker_email=user.email)
        profile = getattr(user, "profile", None)
        if profile and profile.phone:
            filters |= Q(seeker_phone=profile.phone)

        queryset = (
            BookingRequest.objects.filter(filters)
            .select_related("room", "room__dorm", "room__dorm__property")
            .order_by("-created_at")
        )

        status_filter = self.request.query_params.get("status")
        if status_filter:
            queryset = queryset.filter(status=status_filter)

        dorm_id = self.request.query_params.get("dorm")
        if dorm_id:
            queryset = queryset.filter(room__dorm_id=dorm_id)

        room_id = self.request.query_params.get("room")
        if room_id:
            queryset = queryset.filter(room_id=room_id)

        return queryset

    def get_serializer_class(self):
        if self.action == "create":
            return SeekerBookingRequestCreateSerializer
        return SeekerBookingRequestSerializer

    def get_serializer_context(self):
        context = super().get_serializer_context()
        context["request"] = self.request
        return context

    def create(self, request, *args, **kwargs):
        serializer = self.get_serializer(data=request.data)
        serializer.is_valid(raise_exception=True)
        self.perform_create(serializer)
        instance = serializer.instance
        read_serializer = SeekerBookingRequestSerializer(
            instance,
            context=self.get_serializer_context(),
        )
        headers = self.get_success_headers(read_serializer.data)
        return Response(read_serializer.data, status=status.HTTP_201_CREATED, headers=headers)

    def perform_create(self, serializer):
        user = self.request.user
        profile = getattr(user, "profile", None)
        defaults = {
            "seeker_name": serializer.validated_data.get("seeker_name") or getattr(profile, "full_name", ""),
            "seeker_email": serializer.validated_data.get("seeker_email") or user.email,
            "seeker_phone": serializer.validated_data.get("seeker_phone") or getattr(profile, "phone", ""),
        }
        serializer.save(**defaults)


class NotificationListView(APIView):
    """Return lightweight notifications for the authenticated user."""

    permission_classes = [IsAuthenticated]

    def get(self, request, *args, **kwargs):
        user = request.user
        profile = getattr(user, "profile", None)
        notifications: list[dict[str, object]] = []

        if profile and profile.role == Profile.Roles.OWNER:
            pending_requests = (
                BookingRequest.objects.filter(room__dorm__property__owner=profile)
                .select_related("room", "room__dorm")
                .order_by("-created_at")[:20]
            )
            for booking in pending_requests:
                if booking.status == BookingRequest.Status.PENDING:
                    notifications.append(
                        {
                            "id": booking.id,
                            "type": "BOOKING_PENDING",
                            "message": (
                                f"New booking request for {booking.room.name} in "
                                f"{booking.room.dorm.name}."
                            ),
                            "status": booking.status,
                            "created_at": booking.created_at.isoformat(),
                        }
                    )
                else:
                    notifications.append(
                        {
                            "id": booking.id,
                            "type": "BOOKING_UPDATE",
                            "message": (
                                f"Booking request for {booking.room.name} in "
                                f"{booking.room.dorm.name} is {booking.status}."
                            ),
                            "status": booking.status,
                            "created_at": booking.updated_at.isoformat(),
                        }
                    )
        elif profile and profile.role == Profile.Roles.SEEKER:
            filters = Q(seeker_email=user.email)
            if profile.phone:
                filters |= Q(seeker_phone=profile.phone)

            seeker_requests = (
                BookingRequest.objects.filter(filters)
                .select_related("room", "room__dorm")
                .order_by("-updated_at")[:20]
            )
            for booking in seeker_requests:
                notifications.append(
                    {
                        "id": booking.id,
                        "type": "BOOKING_STATUS",
                        "message": (
                            f"Your booking for {booking.room.name} in {booking.room.dorm.name} "
                            f"is {booking.status}."
                        ),
                        "status": booking.status,
                        "created_at": booking.updated_at.isoformat(),
                    }
                )

        return Response({
            "count": len(notifications),
            "results": notifications,
        })

class RoommateProfileViewSet(
    mixins.CreateModelMixin,
    mixins.RetrieveModelMixin,
    mixins.UpdateModelMixin,
    viewsets.GenericViewSet,
):
    """Manage the authenticated user's roommate profile."""
    
    serializer_class = RoommateProfileSerializer
    permission_classes = [IsAuthenticated, IsSeekerProfile]
    
    def get_queryset(self):
        """Return only the authenticated user's profile."""
        return RoommateProfile.objects.filter(profile=self.request.user.profile)
    
    def get_object(self):
        """Get or create the roommate profile for the authenticated user."""
        profile = self.request.user.profile
        roommate_profile, created = RoommateProfile.objects.get_or_create(profile=profile)
        return roommate_profile
    
    def retrieve(self, request, *args, **kwargs):
        """Get the authenticated user's roommate profile."""
        instance = self.get_object()
        serializer = self.get_serializer(instance)
        return Response(serializer.data)
    
    def update(self, request, *args, **kwargs):
        """Update the authenticated user's roommate profile."""
        instance = self.get_object()
        serializer = self.get_serializer(instance, data=request.data, partial=True)
        serializer.is_valid(raise_exception=True)
        self.perform_update(serializer)
        return Response(serializer.data)


class RoommateMatchViewSet(mixins.ListModelMixin, viewsets.GenericViewSet):
    """Browse potential roommate matches."""
    
    serializer_class = RoommateMatchSerializer
    permission_classes = [IsAuthenticated, IsSeekerProfile]
    
    def get_queryset(self):
        """Return matches for the authenticated user, ordered by compatibility."""
        profile = self.request.user.profile
        
        # Get filter parameters
        min_score = self.request.query_params.get("min_score", 50)
        favorited_only = self.request.query_params.get("favorited", "").lower() == "true"
        
        queryset = RoommateMatch.objects.filter(seeker=profile)
        
        if min_score:
            try:
                queryset = queryset.filter(compatibility_score__gte=int(min_score))
            except ValueError:
                pass
        
        if favorited_only:
            queryset = queryset.filter(is_favorited=True)
        
        return queryset.select_related("match", "match__user", "match__roommate_profile")
    
    def list(self, request, *args, **kwargs):
        """
        List roommate matches for the authenticated user.
        Automatically generates matches if none exist.
        """
        profile = request.user.profile
        
        # Ensure user has a roommate profile
        try:
            my_roommate_profile = profile.roommate_profile
        except RoommateProfile.DoesNotExist:
            return Response(
                {"detail": "Please create your roommate profile first."},
                status=status.HTTP_400_BAD_REQUEST,
            )
        
        # Check if matches need to be generated
        existing_matches = RoommateMatch.objects.filter(seeker=profile).count()
        
        if existing_matches == 0:
            # Generate matches
            self._generate_matches(profile, my_roommate_profile)
        
        return super().list(request, *args, **kwargs)
    
    def _generate_matches(self, seeker_profile: Profile, seeker_roommate_profile: RoommateProfile):
        """Generate compatibility matches for a seeker."""
        # Find all other active roommate profiles (excluding self)
        other_profiles = RoommateProfile.objects.filter(
            is_active=True,
            profile__role=Profile.Roles.SEEKER,
        ).exclude(profile=seeker_profile).select_related("profile", "profile__user")
        
        matches_to_create = []
        
        for other_roommate_profile in other_profiles:
            # Calculate compatibility
            score = seeker_roommate_profile.calculate_compatibility(other_roommate_profile)
            
            # Only create match if score is above threshold (e.g., 25%)
            if score >= 25:
                matches_to_create.append(
                    RoommateMatch(
                        seeker=seeker_profile,
                        match=other_roommate_profile.profile,
                        compatibility_score=score,
                    )
                )
        
        # Bulk create matches
        RoommateMatch.objects.bulk_create(matches_to_create, ignore_conflicts=True)
    
    @action(detail=True, methods=["post"])
    def toggle_favorite(self, request, pk=None):
        """Toggle favorite status for a match."""
        match = self.get_object()
        match.is_favorited = not match.is_favorited
        match.save(update_fields=["is_favorited", "updated_at"])
        serializer = self.get_serializer(match)
        return Response(serializer.data)
    
    @action(detail=True, methods=["post"])
    def mark_viewed(self, request, pk=None):
        """Mark a match as viewed."""
        match = self.get_object()
        if not match.is_viewed:
            match.is_viewed = True
            match.save(update_fields=["is_viewed", "updated_at"])
        serializer = self.get_serializer(match)
        return Response(serializer.data)
    
    @action(detail=False, methods=["post"])
    def refresh_matches(self, request):
        """Regenerate all matches for the authenticated user."""
        profile = request.user.profile
        
        try:
            my_roommate_profile = profile.roommate_profile
        except RoommateProfile.DoesNotExist:
            return Response(
                {"detail": "Please create your roommate profile first."},
                status=status.HTTP_400_BAD_REQUEST,
            )
        
        # Delete existing matches
        RoommateMatch.objects.filter(seeker=profile).delete()
        
        # Generate new matches
        self._generate_matches(profile, my_roommate_profile)
        
        return Response({"detail": "Matches refreshed successfully."})


class RoommateRequestViewSet(viewsets.ModelViewSet):
    """Send and manage roommate connection requests."""
    
    serializer_class = RoommateRequestSerializer
    permission_classes = [IsAuthenticated, IsSeekerProfile]
    
    def get_queryset(self):
        """Return requests sent by or to the authenticated user."""
        profile = self.request.user.profile
        
        # Filter: sent, received, or all
        filter_type = self.request.query_params.get("type", "all")
        status_filter = self.request.query_params.get("status")
        
        if filter_type == "sent":
            queryset = RoommateRequest.objects.filter(sender=profile)
        elif filter_type == "received":
            queryset = RoommateRequest.objects.filter(receiver=profile)
        else:
            queryset = RoommateRequest.objects.filter(
                Q(sender=profile) | Q(receiver=profile)
            )
        
        if status_filter:
            queryset = queryset.filter(status=status_filter)
        
        return queryset.select_related("sender", "receiver", "sender__user", "receiver__user")
    
    @action(detail=True, methods=["post"])
    def accept(self, request, pk=None):
        """Accept a received roommate request."""
        roommate_request = self.get_object()
        
        # Ensure user is the receiver
        if roommate_request.receiver != request.user.profile:
            return Response(
                {"detail": "You can only accept requests sent to you."},
                status=status.HTTP_403_FORBIDDEN,
            )
        
        if roommate_request.status != RoommateRequest.Status.PENDING:
            return Response(
                {"detail": "This request has already been responded to."},
                status=status.HTTP_400_BAD_REQUEST,
            )
        
        roommate_request.status = RoommateRequest.Status.ACCEPTED
        roommate_request.response_message = request.data.get("response_message", "")
        roommate_request.responded_at = timezone.now()
        roommate_request.save()
        
        serializer = self.get_serializer(roommate_request)
        return Response(serializer.data)
    
    @action(detail=True, methods=["post"])
    def decline(self, request, pk=None):
        """Decline a received roommate request."""
        roommate_request = self.get_object()
        
        # Ensure user is the receiver
        if roommate_request.receiver != request.user.profile:
            return Response(
                {"detail": "You can only decline requests sent to you."},
                status=status.HTTP_403_FORBIDDEN,
            )
        
        if roommate_request.status != RoommateRequest.Status.PENDING:
            return Response(
                {"detail": "This request has already been responded to."},
                status=status.HTTP_400_BAD_REQUEST,
            )
        
        roommate_request.status = RoommateRequest.Status.DECLINED
        roommate_request.response_message = request.data.get("response_message", "")
        roommate_request.responded_at = timezone.now()
        roommate_request.save()
        
        serializer = self.get_serializer(roommate_request)
        return Response(serializer.data)
    
    @action(detail=True, methods=["post"])
    def cancel(self, request, pk=None):
        """Cancel a sent roommate request."""
        roommate_request = self.get_object()
        
        # Ensure user is the sender
        if roommate_request.sender != request.user.profile:
            return Response(
                {"detail": "You can only cancel requests you sent."},
                status=status.HTTP_403_FORBIDDEN,
            )
        
        if roommate_request.status != RoommateRequest.Status.PENDING:
            return Response(
                {"detail": "Cannot cancel a request that has been responded to."},
                status=status.HTTP_400_BAD_REQUEST,
            )
        
        roommate_request.status = RoommateRequest.Status.CANCELLED
        roommate_request.save()
        
        serializer = self.get_serializer(roommate_request)
        return Response(serializer.data)<|MERGE_RESOLUTION|>--- conflicted
+++ resolved
@@ -30,14 +30,11 @@
     SeekerDormSerializer,
     SeekerProfileCompletionSerializer,
     _build_user_payload,
-<<<<<<< HEAD
     CarpoolRideSerializer,
     CarpoolBookingSerializer,
-=======
     RoommateProfile,      
     RoommateMatch,        
     RoommateRequest, 
->>>>>>> 0240ea5e
 )
 
 
